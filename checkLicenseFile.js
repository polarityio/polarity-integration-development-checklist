--- conflicted
+++ resolved
@@ -10,11 +10,7 @@
     throw e;
   }
 
-<<<<<<< HEAD
-  console.info("- Success: LICENSE file contents correct");
-=======
   console.log("- Success: LICENSE file found");
->>>>>>> 63849eae
 };
 
 module.exports = checkLicenseFile;