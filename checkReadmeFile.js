const fs = require("fs");

const checkReadmeFile = () => {
  try {
    fs.readFileSync("README.md");
  } catch (e) {
    if (e.message.includes("no such file or directory")) {
      throw new Error("File Not Found: README.md");
    }
    throw e;
  }

<<<<<<< HEAD
  console.info("- Success: README.md file contents correct");
=======
  console.log("- Success: README.md file found");
>>>>>>> 63849eae
};

module.exports = checkReadmeFile;<|MERGE_RESOLUTION|>--- conflicted
+++ resolved
@@ -10,11 +10,7 @@
     throw e;
   }
 
-<<<<<<< HEAD
-  console.info("- Success: README.md file contents correct");
-=======
   console.log("- Success: README.md file found");
->>>>>>> 63849eae
 };
 
 module.exports = checkReadmeFile;